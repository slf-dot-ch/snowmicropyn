--- conflicted
+++ resolved
@@ -87,12 +87,8 @@
         self.save_action = QAction('&Save', self)
         self.saveall_action = QAction('Save &All', self)
         self.drop_action = QAction('&Drop', self)
-<<<<<<< HEAD
         self.exportall_action = QAction('&Export &All', self)
-=======
-        self.export_action = QAction('&Export', self)
         self.export_niviz_action = QAction('Export for niViz...', self)
->>>>>>> d4180218
         self.next_action = QAction('Next Profile', self)
         self.previous_action = QAction('Previous Profile', self)
         self.plot_smpsignal_action = QAction('Plot SMP Signal', self)
@@ -310,12 +306,8 @@
         menu.addAction(self.save_action)
         menu.addAction(self.saveall_action)
         menu.addSeparator()
-<<<<<<< HEAD
         menu.addAction(self.exportall_action)
-=======
-        menu.addAction(self.export_action)
         menu.addAction(self.export_niviz_action)
->>>>>>> d4180218
         menu.addSeparator()
         menu.addAction(self.drop_action)
         menu.addSeparator()
@@ -592,12 +584,8 @@
         self.drop_action.setEnabled(at_least_one)
         self.save_action.setEnabled(at_least_one)
         self.saveall_action.setEnabled(at_least_one)
-<<<<<<< HEAD
         self.exportall_action.setEnabled(at_least_one)
-=======
-        self.export_action.setEnabled(at_least_one)
         self.export_niviz_action.setEnabled(at_least_one)
->>>>>>> d4180218
         self.detect_surface_action.setEnabled(at_least_one)
         self.detect_ground_action.setEnabled(at_least_one)
         self.add_marker_action.setEnabled(at_least_one)
