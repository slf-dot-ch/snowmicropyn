import logging
from os.path import expanduser, dirname, abspath, join
from string import Template

from PyQt5.QtCore import QRect, Qt, QSettings, QSize
from PyQt5.QtGui import QIcon, QDoubleValidator, QValidator
from PyQt5.QtWidgets import *
from matplotlib.backends.backend_qt5 import NavigationToolbar2QT as NavigationToolbar

import snowmicropyn
import snowmicropyn.pyngui.icons
import snowmicropyn.pyngui.kml
import snowmicropyn.tools
from snowmicropyn.pyngui.document import Document
from snowmicropyn.pyngui.globals import APP_NAME, VERSION, GITHASH
from snowmicropyn.pyngui.plot_canvas import PlotCanvas
from snowmicropyn.pyngui.preferences import Preferences, PreferencesDialog
from snowmicropyn.pyngui.export_window import ExportDialog
from snowmicropyn.pyngui.sidebar import SidebarWidget
from snowmicropyn.pyngui.superpos_canvas import SuperposCanvas
from snowmicropyn.derivatives import parameterizations

log = logging.getLogger(__name__)


class MainWindow(QMainWindow):
    SETTING_LAST_DIRECTORY = 'MainFrame/last_directory'
    SETTING_GEOMETRY = 'MainFrame/geometry'
    SETTING_PLOT_SMPSIGNAL = 'MainFrame/plot/smpsignal'
    SETTING_PLOT_SURFACE_AND_GROUND = 'MainFrame/plot/surface+ground'
    SETTING_PLOT_MARKERS = 'MainFrame/plot/markers'
    SETTING_PLOT_DRIFT = 'MainFrame/plot/drift'
    SETTING_PLOT_DENSITY_ROOT = 'MainFrame/plot/density_'
    SETTING_PLOT_SSA_ROOT = 'MainFrame/plot/ssa_'

    DEFAULT_GEOMETRY = QRect(100, 100, 800, 600)

    def __init__(self, log_window, *args, **kwargs):
        super().__init__(*args, **kwargs)
        self.setWindowTitle(APP_NAME)

        self.log_window = log_window
        self.notify_dialog = NotificationDialog()
        self.marker_dialog = MarkerDialog(self)
        self.prefs_dialog = PreferencesDialog(parameterizations)
        self.export_dialog = ExportDialog()

        self.documents = []
        self.preferences = Preferences.load()
        self.params = snowmicropyn.params

        homedir = expanduser('~')
        self._last_directory = QSettings().value(self.SETTING_LAST_DIRECTORY, defaultValue=homedir)

        self.plot_canvas = PlotCanvas(main_window=self)
        self.superpos_canvas = SuperposCanvas(self)

        self.plot_toolbar = NavigationToolbar(self.plot_canvas, self)
        self.plot_toolbar.setContextMenuPolicy(Qt.PreventContextMenu)
        self.superpos_toolbar = NavigationToolbar(self.superpos_canvas, self)
        self.superpos_toolbar.setContextMenuPolicy(Qt.PreventContextMenu)
        self.superpos_toolbar.setVisible(False)

        self.addToolBar(Qt.BottomToolBarArea, self.plot_toolbar)
        self.addToolBar(Qt.BottomToolBarArea, self.superpos_toolbar)

        self.sidebar = SidebarWidget(self)

        self.plot_stacked_widget = QStackedWidget(self)
        self.plot_stacked_widget.addWidget(self.plot_canvas)
        self.plot_stacked_widget.addWidget(self.superpos_canvas)

        splitter = QSplitter()
        splitter.addWidget(self.plot_stacked_widget)
        splitter.addWidget(self.sidebar)

        self.stacked_widget = QStackedWidget(self)
        self.stacked_widget.addWidget(NoDocWidget())
        self.stacked_widget.addWidget(splitter)

        self.setCentralWidget(self.stacked_widget)

        self.plot_density_actions = {}
        self.plot_ssa_actions = {}
        for key, par in self.params.items():
            self.plot_density_actions[key] = QAction(par.name, self)
            self.plot_ssa_actions[key] = QAction(par.name, self)

        self.about_action = QAction('About', self)
        self.quit_action = QAction('Quit', self)
        self.preferences_action = QAction('Preferences', self)
        self.open_action = QAction('&Open', self)
        self.save_action = QAction('&Save', self)
        self.saveall_action = QAction('Save &All', self)
        self.drop_action = QAction('&Drop', self)
        self.exportall_action = QAction('&Export &All', self)
        self.export_niviz_action = QAction('Export for niViz...', self)
        self.next_action = QAction('Next Profile', self)
        self.previous_action = QAction('Previous Profile', self)
        self.plot_smpsignal_action = QAction('Plot SMP Signal', self)
        self.plot_surface_and_ground_action = QAction('Plot Surface && Ground', self)
        self.plot_markers_action = QAction('Plot other Markers', self)
        self.plot_drift_action = QAction('Plot Drift', self)
        self.detect_surface_action = QAction('Auto Detect Surface', self)
        self.detect_ground_action = QAction('Auto Detect Ground', self)
        self.add_marker_action = QAction('New Marker', self)
        self.kml_action = QAction('Export to KML', self)
        self.show_log_action = QAction('Show Log', self)
        self.superpos_action = QAction('Superposition', self)

        self.profile_combobox = QComboBox(self)
        self.profile_combobox.setSizeAdjustPolicy(QComboBox.AdjustToContents)

        self._init_ui()
        self.switch_document()

    def _init_ui(self):
        geometry = QSettings().value('MainFrame/geometry', defaultValue=MainWindow.DEFAULT_GEOMETRY)
        self.setGeometry(geometry)

        self.profile_combobox.currentIndexChanged.connect(self.switch_document)

        action = self.about_action
        action.setStatusTip('About ' + APP_NAME)
        action.triggered.connect(self._about_triggered)

        action = self.quit_action
        action.setIcon(QIcon(':/icons/shutdown.png'))
        action.setShortcut('Ctrl+Q')
        action.setStatusTip('Quit application')
        # Call MainFrame.close when user wants to quit the application,
        # causing a call of MainFrame.closeEvent where we close all
        # other windows too (like LogWindow for example), which quits
        # the application itself
        action.triggered.connect(self.close)

        action = self.preferences_action
        action.setIcon(QIcon(':/icons/settings.png'))
        action.setShortcut('Ctrl+;')
        action.setStatusTip('Preferences')
        action.triggered.connect(self._preferences_triggered)

        action = self.open_action
        action.setIcon(QIcon(':/icons/open.png'))
        action.setShortcut('Ctrl+O')
        action.setStatusTip('Open')
        action.triggered.connect(self._open_triggered)

        action = self.save_action
        action.setIcon(QIcon(':/icons/save.png'))
        action.setShortcut('Ctrl+S')
        action.setStatusTip('Save')
        action.triggered.connect(self._save_triggered)

        action = self.saveall_action
        action.setIcon(QIcon(':/icons/saveall.png'))
        action.setShortcut('Ctrl+Alt+S')
        action.setStatusTip('Save All Profiles')
        action.triggered.connect(self._saveall_triggered)

        action = self.drop_action
        action.setIcon(QIcon(':/icons/drop.png'))
        action.setShortcut('Ctrl+X')
        action.setStatusTip('Drop Profile')
        action.triggered.connect(self._drop_triggered)

        action = self.exportall_action
        action.setIcon(QIcon(':/icons/csv.png'))
        action.setShortcut('Ctrl+E')
        action.setStatusTip('Export All Profiles to CSV')
        action.triggered.connect(self._exportall_triggered)

        action = self.export_niviz_action
        action.setIcon(QIcon(':/icons/csv.png'))
#        action.setShortcut('Ctrl+E')
        action.setStatusTip('Export Profile to CSV readable by niViz')
        action.triggered.connect(self._export_niviz_triggered)

        action = self.next_action
        action.setIcon(QIcon(':/icons/next.png'))
        action.setShortcut('Ctrl+N')
        action.setStatusTip('Next Profile')
        action.triggered.connect(self._next_triggered)

        action = self.previous_action
        action.setIcon(QIcon(':/icons/previous.png'))
        action.setShortcut('Ctrl+P')
        action.setStatusTip('Previous Profile')
        action.triggered.connect(self._previous_triggered)

        action = self.detect_surface_action
        action.setIcon(QIcon(':/icons/detect_surface.png'))
        action.setShortcut('Ctrl+T')
        action.setStatusTip('Auto Detection of Surface')
        action.triggered.connect(self._detect_surface_triggered)

        action = self.detect_ground_action
        action.setIcon(QIcon(':/icons/detect_ground.png'))
        action.setShortcut('Ctrl+G')
        action.setStatusTip('Auto Detection of Ground')
        action.triggered.connect(self._detect_ground_triggered)

        def force_plot():
            self.update()

        action = self.plot_smpsignal_action
        action.setShortcut('Alt+P')
        action.setStatusTip('Plot SMP Signal')
        action.setCheckable(True)
        action.triggered.connect(force_plot)
        setting = MainWindow.SETTING_PLOT_SMPSIGNAL
        enabled = QSettings().value(setting, defaultValue=True, type=bool)
        action.setChecked(enabled)

        action = self.plot_surface_and_ground_action
        action.setShortcut('Alt+G')
        action.setStatusTip('Plot Surface + Ground')
        action.setCheckable(True)
        action.triggered.connect(force_plot)
        setting = MainWindow.SETTING_PLOT_SURFACE_AND_GROUND
        enabled = QSettings().value(setting, defaultValue=True, type=bool)
        action.setChecked(enabled)

        action = self.plot_markers_action
        action.setShortcut('Alt+M')
        action.setStatusTip('Plot Markers')
        action.setCheckable(True)
        action.triggered.connect(force_plot)
        setting = MainWindow.SETTING_PLOT_MARKERS
        enabled = QSettings().value(setting, defaultValue=True, type=bool)
        action.setChecked(enabled)

        action = self.plot_drift_action
        action.setShortcut('Alt+R')
        action.setStatusTip('Plot Drift')
        action.setCheckable(True)
        action.triggered.connect(force_plot)
        setting = MainWindow.SETTING_PLOT_DRIFT
        enabled = QSettings().value(setting, defaultValue=False, type=bool)
        action.setChecked(enabled)

        action = self.add_marker_action
        action.setShortcut('Ctrl+M')
        action.setIcon(QIcon(':/icons/marker_add.png'))
        action.setStatusTip('Add New Marker...')
        action.triggered.connect(lambda checked: self.new_marker(default_value=0))

        action = self.kml_action
        action.setIcon(QIcon(':/icons/kml.png'))
        action.setShortcut('Ctrl+K')
        action.setStatusTip('Export to KML')
        action.triggered.connect(self._kml_triggered)

        action = self.show_log_action
        action.setIcon(QIcon(':/icons/logs.png'))
        action.setShortcut('Ctrl+L')
        action.setStatusTip('Show Log Window')
        action.triggered.connect(self._showlog_triggered)

        action = self.superpos_action
        action.setIcon(QIcon(':/icons/superpos.png'))
        action.setStatusTip('Show Superposition')
        action.triggered.connect(self._show_superpos)
        action.setCheckable(True)

        menubar = self.menuBar()

        menu = menubar.addMenu('&File')
        menu.addAction(self.about_action)
        menu.addAction(self.quit_action)
        menu.addAction(self.open_action)
        menu.addAction(self.save_action)
        menu.addAction(self.saveall_action)
        menu.addSeparator()
        menu.addAction(self.exportall_action)
        menu.addAction(self.export_niviz_action)
        menu.addSeparator()
        menu.addAction(self.drop_action)
        menu.addSeparator()
        menu.addAction(self.preferences_action)

        menu = menubar.addMenu('&View')
        menu.addAction(self.plot_smpsignal_action)

        density_menu = menu.addMenu('Plot &Density')
        for key, par in self.params.items():
            #action.setShortcut('Alt+D,P')
            action = self.plot_density_actions[key]
            action.setStatusTip('Show Density according to ' + par.name)
            action.setCheckable(True)
            action.triggered.connect(force_plot)
            setting = MainWindow.SETTING_PLOT_DENSITY_ROOT + key
            enabled = QSettings().value(setting, defaultValue=False, type=bool)
            action.setChecked(enabled)
            density_menu.addAction(action)

        ssa_menu = menu.addMenu('Plot &SSA')
        for key, par in self.params.items():
            #action.setShortcut('Alt+A,P')
            action = self.plot_ssa_actions[key]
            action.setStatusTip('Show SSA according to ' + par.name)
            action.setCheckable(True)
            action.triggered.connect(force_plot)
            setting = MainWindow.SETTING_PLOT_SSA_ROOT + key
            enabled = QSettings().value(setting, defaultValue=False, type=bool)
            action.setChecked(enabled)
            ssa_menu.addAction(action)

        menu.addSeparator()
        menu.addAction(self.plot_surface_and_ground_action)
        menu.addSeparator()
        menu.addAction(self.plot_markers_action)
        menu.addSeparator()
        menu.addAction(self.plot_drift_action)
        menu.addSeparator()
        menu.addAction(self.next_action)
        menu.addAction(self.previous_action)
        menu.addSeparator()
        menu.addAction(self.show_log_action)

        menu = menubar.addMenu('&Profile')
        menu.addAction(self.detect_surface_action)
        menu.addAction(self.detect_ground_action)
        menu.addAction(self.add_marker_action)

        toolbar = self.addToolBar('Exit')
        toolbar.addAction(self.quit_action)
        toolbar.addAction(self.preferences_action)
        toolbar.addSeparator()
        toolbar.addAction(self.open_action)
        toolbar.addAction(self.drop_action)
        toolbar.addAction(self.save_action)
        toolbar.addAction(self.exportall_action)
        toolbar.addSeparator()
        toolbar.addAction(self.detect_surface_action)
        toolbar.addAction(self.detect_ground_action)
        toolbar.addAction(self.add_marker_action)
        toolbar.addSeparator()
        toolbar.addAction(self.previous_action)
        toolbar.addWidget(self.profile_combobox)
        toolbar.addAction(self.next_action)
        toolbar.addSeparator()
        toolbar.addAction(self.kml_action)
        toolbar.addAction(self.saveall_action)
        toolbar.addAction(self.superpos_action)
        toolbar.setContextMenuPolicy(Qt.PreventContextMenu)

    def closeEvent(self, event):
        log.info('Saving settings of MainWindow')
        QSettings().setValue(MainWindow.SETTING_GEOMETRY, self.geometry())
        QSettings().setValue(MainWindow.SETTING_LAST_DIRECTORY, self._last_directory)
        QSettings().setValue(MainWindow.SETTING_PLOT_SMPSIGNAL, self.plot_smpsignal_action.isChecked())
        QSettings().setValue(MainWindow.SETTING_PLOT_SURFACE_AND_GROUND, self.plot_surface_and_ground_action.isChecked())
        QSettings().setValue(MainWindow.SETTING_PLOT_MARKERS, self.plot_markers_action.isChecked())
        QSettings().setValue(MainWindow.SETTING_PLOT_DRIFT, self.plot_drift_action.isChecked())
        for key in self.params:
            QSettings().setValue(MainWindow.SETTING_PLOT_DENSITY_ROOT + key, self.plot_density_actions[key].isChecked())
            QSettings().setValue(MainWindow.SETTING_PLOT_SSA_ROOT + key, self.plot_ssa_actions[key].isChecked())
        QSettings().sync()
        # This is the main window. In case it's closed, we close all
        # other windows too which results in quitting the application
        QApplication.instance().closeAllWindows()

    def _open_triggered(self):
        cap = "Open Profile(s)"
        filtr = "pnt Files (*.pnt)"
        opts = QFileDialog.ReadOnly
        startdir = self._last_directory
        files, _ = QFileDialog.getOpenFileNames(self, cap, startdir, filtr, options=opts)
        if files:
            self.open_pnts(files)

        # Save directory where we were to open at same place next time
        # for user's convenience
        if self.current_document:
            self._last_directory = dirname(self.current_document.profile.pnt_file)

    def open_pnts(self, files):
        new_docs = []
        for f in files:
            p = snowmicropyn.Profile.load(f)
            doc = Document(p)
            doc.recalc_derivatives()
            new_docs.append(doc)
            self.superpos_canvas.add_doc(doc)
        self.documents.extend(new_docs)
        first_new_index = self.profile_combobox.count()
        self.profile_combobox.addItems([d.profile.name for d in new_docs])

        # Set active to first of newly loaded profiles, this causes
        # also a call of method switch_document triggered by the combobox.
        self.profile_combobox.setCurrentIndex(first_new_index)

    def _save_triggered(self):
        self.current_document.profile.save()
        f = self.current_document.profile.ini_file
        self.notify_dialog.notifyFilesWritten([f])

    def _saveall_triggered(self):
        for doc in self.documents:
            doc.profile.save()
        f = [doc.profile.ini_file for doc in self.documents]
        self.notify_dialog.notifyFilesWritten(f)

    def _exportall_triggered(self):
        files=[]
        for doc in self.documents:
            p = doc.profile

            meta_file = p.export_meta(include_pnt_header=True)
            samples_file = p.export_samples()
            derivatives_file = p.export_derivatives(parameterization=self.preferences.export_parameterization)
            files.append(derivatives_file)
            files.append(meta_file)
            files.append(samples_file)
        self.notify_dialog.notifyFilesWritten(files)

    def _export_niviz_triggered(self):
        export_settings = lambda : 0 # mimic a 'struct' for default values
        export_settings.export_slope_angle = 0
        export_settings.export_data_thinning = 150
        export_settings.export_stretch_factor = 1

        perform_export = self.export_dialog.exportForNiviz(export_settings)
        if perform_export:
            p = self.current_document.profile
            samples_file = p.export_samples_niviz(export_settings)
            self.notify_dialog.notifyFilesWritten([samples_file], False)

    @property
    def current_document(self):
        i = self.profile_combobox.currentIndex()
        return self.documents[i] if i != -1 else None

    def _drop_triggered(self):
        doc = self.current_document
        self.superpos_canvas.remove_doc(doc)
        i = self.profile_combobox.currentIndex()
        del self.documents[i]
        # We just remove the item from the combobox, which causes
        # a call of method ``switch_profile``. The work is done there.
        self.profile_combobox.removeItem(i)

    def _next_triggered(self):
        log.debug('method next_profile called')

        # Fix for https://github.com/slf-dot-ch/snowmicropyn/issues/7
        # In case the lineedit widget to edit a markers value in the sidebar
        # has the focus, we clear that focus first, otherwise the marker would
        # set on the new profile instead.
        w = QApplication.focusWidget()
        if w:
            w.clearFocus()
        QApplication.processEvents()

        i = self.profile_combobox.currentIndex() + 1
        size = self.profile_combobox.count()
        if i > size - 1:
            i = 0
        # We just set a new index on the combobox, which causes a call
        # of method ``switch_profile``. The work is done there.
        self.profile_combobox.setCurrentIndex(i)

    def _previous_triggered(self):
        log.debug('method previous_profile called')

        # Fix for https://github.com/slf-dot-ch/snowmicropyn/issues/7
        # In case the lineedit widget to edit a markers value in the sidebar
        # has the focus, we clear that focus first, otherwise the marker would
        # set on the new profile instead.
        w = QApplication.focusWidget()
        if w:
            w.clearFocus()
        QApplication.processEvents()

        i = self.profile_combobox.currentIndex() - 1
        size = self.profile_combobox.count()
        if i < 0:
            i = size - 1
        # We just set a new index on the combobox, which causes a call
        # of method ``switch_profile``. The work is done there.
        self.profile_combobox.setCurrentIndex(i)

    def _detect_ground_triggered(self):
        doc = self.current_document
        doc.profile.detect_ground()
        self.set_marker('ground', doc.profile.ground)
        self.update()

    def _detect_surface_triggered(self):
        doc = self.current_document
        doc.profile.detect_surface()
        self.set_marker('surface', doc.profile.surface)
        self.update()

    def _showlog_triggered(self):
        self.log_window.show()
        self.log_window.activateWindow()
        self.log_window.raise_()

    @staticmethod
    def _about_triggered():
        # Read the content of the file about.html located in the same directory
        # as this file, read its content and use string.Template to replace
        # some content
        here = dirname(abspath(__file__))
        with open(join(here, 'about.html'), encoding='utf-8') as f:
            content = f.read()
        githash = GITHASH if GITHASH else 'None'
        tmpl = Template(content)
        content = tmpl.substitute(app_name=APP_NAME, version=VERSION, hash=githash)

        label = QLabel(content)
        label.setOpenExternalLinks(True)

        layout = QVBoxLayout()
        layout.addWidget(label)

        # noinspection PyArgumentList
        dialog = QDialog()
        dialog.setWindowTitle('About')
        dialog.setLayout(layout)
        dialog.exec_()

    def _kml_triggered(self):
        profile = self.current_document.profile
        f = join(dirname(profile.pnt_file), 'snowmicropyn_profiles.kml')
        snowmicropyn.pyngui.kml.export2kml(f, self.documents)
        self.notify_dialog.notifyFilesWritten(f)

    def _preferences_triggered(self):
        modified = self.prefs_dialog.modifyPreferences(self.preferences)
        if modified:
            self.preferences.save()
<<<<<<< HEAD
            # Recalculate derivations
            for doc in self.documents:
                ws = self.preferences.window_size
                of = self.preferences.overlap
                doc.recalc_derivatives(ws, of)
=======
>>>>>>> ba6604ff
            self.plot_canvas.set_limits()
            self.plot_canvas.draw()
            self.plot_toolbar.update()

    def switch_document(self):
        # Fix for https://github.com/slf-dot-ch/snowmicropyn/issues/7
        # In case the lineedit widget to edit a markers value in the sidebar
        # has the focus, we clear that focus first, otherwise the marker would
        # set on the new profile instead.
        w = QApplication.focusWidget()
        if w:
            w.clearFocus()
        QApplication.processEvents()

        doc = self.current_document
        log.debug('Switching to document: {}'.format(doc.profile if doc else None))

        at_least_one = len(self.documents) > 0
        multiple = len(self.documents) >= 2
        self.profile_combobox.setEnabled(at_least_one)
        self.previous_action.setEnabled(multiple)
        self.next_action.setEnabled(multiple)
        self.drop_action.setEnabled(at_least_one)
        self.save_action.setEnabled(at_least_one)
        self.saveall_action.setEnabled(at_least_one)
        self.exportall_action.setEnabled(at_least_one)
        self.export_niviz_action.setEnabled(at_least_one)
        self.detect_surface_action.setEnabled(at_least_one)
        self.detect_ground_action.setEnabled(at_least_one)
        self.add_marker_action.setEnabled(at_least_one)
        self.kml_action.setEnabled(at_least_one)

        self.stacked_widget.setCurrentIndex(1 if at_least_one else 0)

        self.sidebar.set_document(doc)

        if doc is not None:
            self.calc_drift()

        self.plot_canvas.set_document(doc)
        self.plot_canvas.draw()
        # Reset toolbar history
        self.plot_toolbar.update()

        self.superpos_canvas.set_active_doc(doc)

    # This method is called by PlotCanvas and Sidebar when a marker is set to
    # a new value. This method then causes the required update of visualization
    def set_marker(self, label, value):
        doc = self.current_document
        p = doc.profile
        if value is not None:
            value = float(value)
        log.info('Setting marker {} of profile {} to {}'.format(repr(label), p.name, value))
        p.set_marker(label, value)

        self.sidebar.set_marker(label, value)
        self.plot_canvas.set_marker(label, value)

        if label in ('surface', 'drift_begin', 'drift_end'):
            self.calc_drift()
            self.plot_canvas.set_plot('force', 'drift', (doc._fit_x, doc._fit_y))

        if label in ('surface', 'ground'):
            doc.recalc_derivatives()
            for key, par in snowmicropyn.params.items():
                self.plot_canvas.set_plot('ssa', 'ssa_' + key,
                    (doc.derivatives[key]['distance'], doc.derivatives[key][par.shortname + '_ssa']))
                self.plot_canvas.set_plot('density', 'density_' + key,
                    (doc.derivatives[key]['distance'], doc.derivatives[key][par.shortname + '_density']))

        self.plot_canvas.draw()

    def new_marker(self, default_value=0):
        name, value = self.marker_dialog.getMarker(default_value=default_value)
        if name is not None:
            self.set_marker(name, value)

    def calc_drift(self):
        p = self.current_document.profile

        try:
            begin = p.marker('drift_begin')
            begin_label = 'Marker drift_begin'
        except KeyError:
            # Skip the first few values of profile fo drift calculation
            begin = p.samples.distance.iloc[10]
            begin_label = 'Begin of Profile'

        try:
            end = p.marker('drift_end')
            end_label = 'Marker drift_end'
        except KeyError:
            try:
                end = p.marker('surface')
                end_label = 'Marker surface'
            except KeyError:
                end = p.samples.distance.iloc[-1]
                end_label = 'End of Profile'

        log.debug('Calculating drift from {} to {}'.format(begin, end))

        # Flip begin and end to make sure begin is always smaller then end
        if end < begin:
            begin, end = end, begin

        drift_range = p.samples[p.samples.distance.between(begin, end)]

        x_fit, y_fit, drift, offset, noise = snowmicropyn.tools.lin_fit(drift_range.distance,
                                                                        drift_range.force)
        self.current_document._fit_x = x_fit
        self.current_document._fit_y = y_fit
        self.current_document._dirft = drift
        self.current_document._offset = offset
        self.current_document._noise = noise

        self.sidebar.set_drift(begin_label, end_label, drift, offset, noise)

    def update(self):
        self.plot_canvas.draw()

    def _show_superpos(self, checked):
        log.info('Show superposition view: {}'.format(checked))
        self.plot_stacked_widget.setCurrentIndex(1 if checked else 0)

        self.superpos_toolbar.setVisible(checked)
        self.plot_toolbar.setVisible(not checked)

    def all_marker_labels(self):
        labels = set()
        for d in self.documents:
            labels.update(d.profile.markers.keys())
        return labels

# The NoDocWidget is visible when no document is open. It contains the SLF logo.
class NoDocWidget(QWidget):

    def __init__(self, parent=None):
        # noinspection PyArgumentList
        super(NoDocWidget, self).__init__(parent)
        self.label = QLabel()
        icon = QIcon(':/icons/slflogo@2x.png')
        pixmap = icon.pixmap(icon.actualSize(QSize(512, 512)))
        pixmap.setDevicePixelRatio(3)
        self.label.setPixmap(pixmap)
        layout = QVBoxLayout()
        layout.addWidget(self.label, alignment=Qt.AlignHCenter)
        self.setLayout(layout)


class NotificationDialog(QDialog):
    def __init__(self, *args):
        super(NotificationDialog, self).__init__(*args)

        self.hint_label = QLabel()
        self.hint_label.setWordWrap(True)
        self.content_textedit = QTextEdit()
        self.content_textedit.setReadOnly(True)

        close_button = QPushButton("Close")
        close_button.clicked.connect(self.close)
        close_button.setSizePolicy(QSizePolicy(QSizePolicy.Preferred, QSizePolicy.Preferred))

        layout = QVBoxLayout()
        layout.addWidget(self.hint_label)
        layout.addWidget(self.content_textedit)
        layout.addWidget(close_button)
        layout.setAlignment(close_button, Qt.AlignRight)

        self.setLayout(layout)
        self.resize(500, 200)

    def notifyFilesWritten(self, files, derivatives_written=True):
        if isinstance(files, str):
            files = [files]
        self.setWindowTitle('Notification')
        multipe = len(files) > 1
        hint_text = 'File{} written:'.format('s' if multipe else '')
        if derivatives_written:
            hint_text = '<b>NOTE:</b> Only the parameterization chosen in your user settings was exported (due to different resolutions of the respective publications).' \
            + '<br><br>' + hint_text
        self.hint_label.setText(hint_text)
        self.content_textedit.setText('\n'.join([str(f) for f in files]))
        self.exec()


class MarkerDialog(QDialog):
    def __init__(self, parent, *args):
        super(MarkerDialog, self).__init__(parent, *args)
        self.mainwin = parent
        self.setWindowTitle('Add Marker')

        self.label_editline = QLineEdit()
        self.label_editline.setMinimumWidth(150)
        self.value_lineedit = QLineEdit()
        self.value_lineedit.setMinimumWidth(150)
        self.validator = QDoubleValidator()
        self.value_lineedit.setValidator(self.validator)
        ok_and_cancel = QDialogButtonBox.Ok | QDialogButtonBox.Cancel
        self.button_box = QDialogButtonBox(ok_and_cancel)

        def check():
            log.info('Checking for already existing marker labels')
            ok_button = self.button_box.button(QDialogButtonBox.Ok)
            name = self.label_editline.text()
            existing_markers = [k for k, v in self.mainwin.current_document.profile.markers.items()]
            valid_name = bool(name) and (name not in existing_markers)
            valid_value = self.validator.validate(self.value_lineedit.text(), 0)[
                              0] == QValidator.Acceptable
            ok_button.setEnabled(valid_name and valid_value)

        self.label_editline.textChanged.connect(check)
        self.value_lineedit.textChanged.connect(check)

        self.button_box.rejected.connect(self.reject)
        self.button_box.accepted.connect(self.accept)

        form_layout = QFormLayout()
        form_layout.addRow('Label:', self.label_editline)
        form_layout.addRow('Value:', self.value_lineedit)

        main_layout = QVBoxLayout()
        main_layout.addLayout(form_layout)
        main_layout.addWidget(self.button_box)
        self.setLayout(main_layout)

    def getMarker(self, default_value, default_label='label'):
        self.value_lineedit.setText(str(default_value))
        # We need setting to '' first, cause when we just setting  default_label
        # again, no textChanged signal is emitted and therefore no check for
        # already existing marker labels is skipped!
        self.label_editline.setText('')
        self.label_editline.setText(default_label)
        self.label_editline.setFocus()
        self.label_editline.selectAll()
        result = self.exec()
        if result == QDialog.Accepted:
            name = self.label_editline.text()
            value = float(self.value_lineedit.text())
            return name, value
        return None, None<|MERGE_RESOLUTION|>--- conflicted
+++ resolved
@@ -532,14 +532,6 @@
         modified = self.prefs_dialog.modifyPreferences(self.preferences)
         if modified:
             self.preferences.save()
-<<<<<<< HEAD
-            # Recalculate derivations
-            for doc in self.documents:
-                ws = self.preferences.window_size
-                of = self.preferences.overlap
-                doc.recalc_derivatives(ws, of)
-=======
->>>>>>> ba6604ff
             self.plot_canvas.set_limits()
             self.plot_canvas.draw()
             self.plot_toolbar.update()
