import configparser
import csv
import logging
import pathlib
from datetime import datetime
import numpy as np
from math import cos, pi

import pandas as pd
import pytz

from . import windowing
from . import __version__, githash
from . import detection
from . import loewe2012
from . import proksch2015
<<<<<<< HEAD
from . import calonne2018
=======
from . import calonne_richter2020
>>>>>>> d4180218
from .pnt import Pnt

log = logging.getLogger(__name__)


class Profile(object):
    """ Represents a loaded pnt file.

    SnowMicroPen stores a recorded profile in a proprietary and binary format
    with a ``pnt`` file extension. A pnt file consists of a header with meta
    information and the recorded force measurement values. When a pnt file is
    loaded using this class, it reads this data. Meta information then can be
    accessed by many properties like :attr:`timestamp` or :attr:`overload`.
    The measurement data is called "samples". Its accessed using the property
    :attr:`samples` or methods prefix with ``samples_``.

    The class supports the settings of "markers". They identified by name and
    mark a certain distance value on the profile. You can set markers, read
    marker values, and remove markers. The two *well known* markers called
    "surface" and "ground" are used to determine the snowpack. Markers are not
    stored in a pnt file. As a fact, the pnt file is always just read and never
    written by the *snowmicropyn* package. To store marker values, this class
    writes ini files (``*.ini``) named same as the pnt file (but with its
    ini file extension, of course). Use the method :meth:`save` to save your
    markers.

    When a profile is loaded, the class tries to find a
    ini file named as the pnt file. In case one is found, it's read
    automatically and your prior set markers are available again.

    To improve readability of your code, you're encouraged to load a profile using
    its static method :meth:`load`. Here's an example::

        import snowmicropyn
        p = snowmicropyn.Profile.load('./S13M0013.pnt')

    After this call you can access the profile's meta properties::

        p.name
        p.timestamp  # Timezone aware :)
        p.coordinates  # WGS 84 latitude and longitude
        p.spatial_resolution  # [mm]
        p.overload

    ... and plenty more (not complete list).

    To get the measurement values, you use the :meth:`samples` property::

        s = p.samples  # It's a pandas dataframe
        print(s)

    Export of data can be achieved using the methods :meth:`export_meta` and
    :meth:`export_samples`. Each method writes a file in CSV format::

        p.export_meta()
        p.export_samples()

    """

    def __init__(self, pnt_file, name=None):
        self._pnt_file = pathlib.Path(pnt_file)
        # Load pnt file, returns header (dict) and raw samples
        self._pnt_header, pnt_samples = Pnt.load(self._pnt_file)

        # Get clean WGS84 coordinates (use +/- instead of N/E)
        self._latitude = self.pnt_header_value(Pnt.Header.GPS_WGS84_LATITUDE)
        self._longitude = self.pnt_header_value(Pnt.Header.GPS_WGS84_LONGITUDE)
        north = self.pnt_header_value(Pnt.Header.GPS_WGS84_NORTH)
        east = self.pnt_header_value(Pnt.Header.GPS_WGS84_EAST)
        if north.upper() != 'N':
            self._latitude = -self._latitude
        if east.upper() != 'E':
            self._longitude = -self._longitude
        if abs(self._latitude) > 90:
            log.warning('Latitude value {} invalid, replacing by None'.format(self._latitude))
            self._latitude = None
        if abs(self._longitude) > 180:
            log.warning('Longitude value {} invalid, replacing by None'.format(self._longitude))
            self._longitude = None

        # Get a proper timestamp by putting pnt entries together
        self._timestamp = None
        year = self.pnt_header_value(Pnt.Header.TIMESTAMP_YEAR)
        month = self.pnt_header_value(Pnt.Header.TIMESTAMP_MONTH)
        day = self.pnt_header_value(Pnt.Header.TIMESTAMP_DAY)
        hour = self.pnt_header_value(Pnt.Header.TIMESTAMP_HOUR)
        minute = self.pnt_header_value(Pnt.Header.TIMESTAMP_MINUTE)
        second = self.pnt_header_value(Pnt.Header.TIMESTAMP_SECOND)
        try:
            self._timestamp = datetime(year, month, day, hour, minute, second, tzinfo=pytz.UTC)
            log.info('Timestamp of profile as reported by pnt header is {}'.format(self.timestamp))
        except ValueError:
            log.warning('Unable to build timestamp from pnt header fields')

        # Set name of profile (by default a entry from pnt header)
        self._name = self.pnt_header_value(Pnt.Header.FILENAME)
        if name:
            self._name = name

        # Get other important entries from header
        self._samples_count = self.pnt_header_value(Pnt.Header.SAMPLES_COUNT_FORCE)
        self._spatial_resolution = self.pnt_header_value(Pnt.Header.SAMPLES_SPATIALRES)
        self._overload = self.pnt_header_value(Pnt.Header.SENSOR_OVERLOAD)
        self._speed = self.pnt_header_value(Pnt.Header.SAMPLES_SPEED)

        self._smp_serial = str(self.pnt_header_value(Pnt.Header.SMP_SERIAL))
        self._smp_firmware = str(self.pnt_header_value(Pnt.Header.SMP_FIRMWARE))
        self._smp_length = self.pnt_header_value(Pnt.Header.SMP_LENGTH)
        self._smp_tipdiameter = self.pnt_header_value(Pnt.Header.SMP_TIPDIAMETER)
        self._gps_pdop = self.pnt_header_value(Pnt.Header.GPS_PDOP)
        self._gps_numsats = self.pnt_header_value(Pnt.Header.GPS_NUMSATS)
        self._amplifier_range = self.pnt_header_value(Pnt.Header.AMPLIFIER_RANGE)
        self._amplifier_serial = self.pnt_header_value(Pnt.Header.AMPLIFIER_SERIAL)
        self._sensor_serial = self.pnt_header_value(Pnt.Header.SENSOR_SERIAL)
        self._sensor_sensivity = self.pnt_header_value(Pnt.Header.SENSOR_SENSITIVITIY)

        # Create a pandas dataframe with distance and force
        distance_arr = np.arange(0, self._samples_count) * self._spatial_resolution
        factor = self.pnt_header_value(Pnt.Header.SAMPLES_CONVFACTOR_FORCE)
        force_arr = np.asarray(pnt_samples) * factor
        stacked = np.column_stack([distance_arr, force_arr])
        self._samples = pd.DataFrame(stacked, columns=('distance', 'force'))

        self._ini = configparser.ConfigParser()

        # Look out for corresponding ini file

        self._ini_file = self._pnt_file.with_suffix('.ini')
        if self._ini_file.exists():
            log.info('Reading ini file {} for {}'.format(self._ini_file, self))
            self._ini.read(self._ini_file)

        # Ensure a section called 'markers' does exist
        if not self._ini.has_section('markers'):
            self._ini.add_section('markers')

        # Check for invalid values (non floats) in 'markers' section
        for k, v in self._ini.items('markers'):
            try:
                float(v)
                log.info('Marker: {}={}'.format(k, v))
            except ValueError:
                log.warning(
                    'Ignoring value {} for marker {}, not float value'.format(repr(v), repr(k)))
                self._ini.remove_option('markers', k)

    def __str__(self):
        length = self.recording_length
        return 'Profile(name={}, {:.3f} mm, {} samples)'.format(repr(self.name), length, len(self))

    def __len__(self):
        return len(self.samples.distance)

    @property
    def name(self):
        """ Name of this profile. Can be specified when profile is loaded or,
        by default, "filename" header entry of the pnt file is used. """
        return self._name

    @property
    def pnt_file(self):
        """ ``pathlib.Path`` instance of the pnt file this data was loaded from. """
        return self._pnt_file

    @property
    def ini_file(self):
        """ ``pathlib.Path`` instance of the ini file in which markers are saved.

        This file may does not exist.
        """
        return self._ini_file

    @property
    def timestamp(self):
        """ Returns the timestamp when this profile was recorded. The timestamp
        is timezone aware.
        """
        return self._timestamp

    @property
    def overload(self):
        """ Returns the overload value configured when this profile was
        recorded.

        The unit of this value is N (Newton).
        """
        return self._overload

    @property
    def spatial_resolution(self):
        """ Returns the spatial resolution of this profile in mm (millimeters).
        """
        return self._spatial_resolution

    @property
    def speed(self):
        """ Returns the speed used to record this profile in mm/s (millimeters
        per second). """
        return self._speed

    @property
    def smp_length(self):
        """ Returns the length on the SnowMicroPen used. """
        return self._smp_length

    @property
    def smp_tipdiameter(self):
        """ Returns the tip diameter of SnowMicroPen used. """
        return self._smp_tipdiameter

    @property
    def smp_serial(self):
        """ Returns the serial number of the SnowMicroPen used to record this
        profile.
        """
        return self._smp_serial

    @property
    def smp_firmware(self):
        """ Returns the firmware version of the SnowMicroPen at the time of
        recording this profile.
        """
        return self._smp_firmware

    @property
    def gps_numsats(self):
        """ Returns the number of satellites available when location was
        determined using GPS. Acts as an indicator of location's quality.
        """
        return self._gps_numsats

    @property
    def gps_pdop(self):
        """ Returns positional DOP (dilution of precision) value when location
        was determined using GPS. Acts as an indicator of location's quality.
        """
        return self._gps_pdop

    @property
    def sensor_serial(self):
        """ Returns the serial number of the force sensor of the SnowMicroPen
        used.
        """
        return self._sensor_serial

    @property
    def sensor_sensitivity(self):
        """ Returns the sensitivity of SnowMicroPen's force sensor. The unit of
        this value is µC/N.
        """
        return self._sensor_sensivity

    @property
    def amplifier_serial(self):
        """ Returns the amplifier's serial number of the SnowMicroPen used to
        record this profile.
        """
        return self._amplifier_serial

    @property
    def amplifier_range(self):
        """ Returns the amplifier's range of the SnowMicroPen used to record
        this profile.
        """
        return self._amplifier_range

    @property
    def coordinates(self):
        """ Returns WGS 84 coordinates (latitude, longitude) of this profile in
        decimal format as a tuple (``(float, float)``) or ``None`` when
        coordinates are not available.

        The coordinates are constructed by header fields of the pnt file. In
        case these header fields are empty or contain garbage, ``None`` is
        returned. You always can read the header fields yourself using the
        :meth:`pnt_header_value` of this class for investigating what's
        present in the pnt header fields.
        """
        if self._latitude and self._longitude:
            return self._latitude, self._longitude
        return None

    def pnt_header_value(self, pnt_header_id):
        """ Return the value of the pnt header by its ID.

        For a list of available IDs, see :class:`snowmicropyn.Pnt.Header`.
         """
        return self._pnt_header[pnt_header_id].value

    @property
    def samples(self):
        """ Returns the samples. This is a pandas dataframe."""
        return self._samples

    @property
    def markers(self):
        """ Returns all markers on the profile (a dictionary).

        The dictionary keys are of type string, the values are floats. When no
        markers are set, the returned dictionary is empty.
        """
        return {k: float(v) for k, v in self._ini.items('markers')}

    # configparser._UNSET as default value for fallback is required to enable
    # None as a valid value to pass
    def marker(self, label, fallback=configparser._UNSET):
        """ Returns the value of a marker as a ``float``. In case a fallback
        value is provided and no marker is present, the fallback value is
        returned. It's recommended to pass a ``float`` fallback value. ``None``
        is a valid fallback value.

        :param label: Name of the marker requested.
        :param fallback: Fallback value returned in case no marker exists for
               the provided name.
        """
        try:
            # Always return floats
            return self._ini.getfloat('markers', label, fallback=fallback)
        except configparser.NoOptionError:
            raise KeyError('No marker named {} available'.format(label))

    def set_marker(self, label, value):
        """ Sets a marker.

        When passing ``None``as value, the marker is removed. Otherwise, the
        provided value is converted into a ``float``. The method raises
        :exc:`ValueError` in case this fails.

        :param label: Name of the marker.
        :param value: Value for the marker. Passing a ``float`` is recommended.
        """
        if value is None:
            try:
                float(self._ini.remove_option('markers', label))
            except configparser.NoOptionError:
                raise KeyError('No marker named {} available'.format(label))
        else:
            value = float(value)
            self._ini.set('markers', label, str(value))

    def remove_marker(self, label):
        """ Remove a marker.

        Equivalent to ``set_marker(label, None)``.
        """
        return self.set_marker(label, None)

    @property
    def recording_length(self):
        first = self.samples.distance.iloc[0]
        last = self.samples.distance.iloc[-1]
        return last - first

    @property
    def surface(self):
        """ Convenience property to access value of 'surface' marker. """
        return self.marker('surface')

    @property
    def ground(self):
        """ Convenience property to access value of 'ground' marker. """
        return self.marker('ground')

    def max_force(self):
        """ Get maximum force value of this profile. """
        return self.samples.force.max()

    @staticmethod
    def load(pnt_file, name=None):
        """ Loads a profile from a pnt file.

        This static method loads a pnt file and also its ini file in case it's
        available. You can pass a name for the profile if you like. When omitted
        (passing ``None``), the content of the pnt header field
        (:const:`Pnt.Header.FILENAME`) is used.

        :param pnt_file: A `path-like object`_.
        :param name: Name of the profile.

        .. _path-like object: https://docs.python.org/3/glossary.html#term-path-like-object
        """
        return Profile(pnt_file, name)

    def save(self):
        """ Save markers of this profile to an ini file.

        .. warning::
           An already existing ini file is overwritten with no warning.

        When no markers are set on the profile, the resulting file will be
        empty.
        """
        with self._ini_file.open('w') as f:
            log.info('Saving ini info of {} to file {}'.format(self, self._ini_file))
            self._ini.write(f)

    def export_samples(self, file=None, precision=4, snowpack_only=False):
        """ Export the samples of this profile into a CSV file.

        When parameter ``file`` is not provided, the default name is used which
        is same as the pnt file from which the profile was loaded with a suffix
        `_samples` and the `csv` extension.

        :param file: A `path-like object`_.
        :param precision: Precision (number of digits after comma) of the
               values. Default value is 4.
        :param snowpack_only: In case set to true, only samples within the
               markers surface and ground are exported.

        .. _path-like object: https://docs.python.org/3/glossary.html#term-path-like-object
        """
        if file:
            file = pathlib.Path(file)
        else:
            file = self._pnt_file.with_name(self._pnt_file.stem + '_samples').with_suffix('.csv')

        log.info('Exporting samples of {} to {}'.format(self, file))
        samples = self.samples
        if snowpack_only:
            samples = self.samples_within_snowpack()
        fmt = '%.{}f'.format(precision)
        with file.open('w') as f:
            # Write version and git hash as comment for tracking
            crumbs = '# Exported by snowmicropyn {} (git hash {})\n'.format(__version__, githash())
            f.write(crumbs)
            with_units = {
                'distance': 'distance [mm]',
                'force': 'force [N]',
            }
            data = samples.rename(columns=with_units)
            data.to_csv(f, header=True, index=False, float_format=fmt)
        return file

    def export_samples_niviz(self, export_settings, file=None, precision=4):
        """ Export the samples of this profile into a CSV file readable by niViz.

        The following transformations will be applied for `niViz`_:
            1) Remove air gap
            2) Convert from mm to cm
            3) Reproject profile to an angled slope
            4) Data thinning: keep every n-th element only
            5) Data stretching: multiply by a factor (to match a measured snow height)
            6) Remove header lines

        When parameter ``file`` is not provided, the default name is used which
        is same as the pnt file from which the profile was loaded with a suffix
        `_samples_niviz` and the `csv` extension.

        :param export_settings: An object with properties "export_data_thinning",
               (``integer``), "export_slope_angle" (``float``) and "export_stretch_factor"
               (``float``).
        :param file: A `path-like object`_.
        :param precision: Precision (number of digits after comma) of the
               values. Default value is 4.

        .. _path-like object: https://docs.python.org/3/glossary.html#term-path-like-object
        .. _niViz: https::run.niviz.org
        """

        mm2cm = lambda mm : mm / 10
        def projectVertical(angle):
            return lambda xx : xx / cos(angle * pi / 180)
        def stretchProfile(factor):
            return lambda xx : xx * factor

        if file:
            file = pathlib.Path(file)
        else:
            file = self._pnt_file.with_name(self._pnt_file.stem + '_samples_niviz').with_suffix('.csv')

        log.info('Exporting samples of {} to {}'.format(self, file))
        samples = self.samples_within_snowpack()
        fmt = '%.{}f'.format(precision)
        with file.open('w') as f:
            # Write version and git hash as comment for tracking
            crumbs = '; Exported by snowmicropyn {} (git hash {})\n'.format(__version__, githash())
            f.write(crumbs)
            # For niViz, the column information must be in a comment instead of a separate header line
            header = '; distance [cm], force [N]\n'
            f.write(header)
            samples = samples[::export_settings.export_data_thinning]
            samples['distance'] = samples['distance'].apply(mm2cm)
            samples['distance'] = samples['distance'].apply(projectVertical(export_settings.export_slope_angle))
            samples['distance'] = samples['distance'].apply(stretchProfile(export_settings.export_stretch_factor))

            samples.to_csv(f, header=False, index=False, float_format=fmt)

        return file

    def export_meta(self, file=None, include_pnt_header=False):
        """ Export meta information of this profile into a CSV file.

        When parameter ``file`` is not provided, the default name is used which
        is same as the pnt file from which the profile was loaded with a suffix
        `_meta` and the `csv` extension.

        :param file: A `Path-like object<https://docs.python.org/3/glossary.html#term-path-like-object>`_.
        :param include_pnt_header: When ``True``, raw pnt header fields are
               included too.
        """
        if file:
            file = pathlib.Path(file)
        else:
            file = self._pnt_file.with_name(self._pnt_file.stem + '_meta').with_suffix('.csv')
        log.info('Exporting meta information of {} to {}'.format(self, file))
        with file.open('w') as f:
            writer = csv.writer(f)
#            writer = csv.writer(f, lineterminator='\n')
            # Write version and git hash as comment for tracking
            crumbs = '# Exported by snowmicropyn {} (git hash {})\n'.format(__version__, githash())
            f.write(crumbs)
            # CSV header
            writer.writerow(['key', 'value'])
            # Export important properties of profile
            writer.writerow(('recording_name', self.name))
            writer.writerow(('recording_pntfile', str(self.pnt_file)))
            writer.writerow(('recording_timestamp', str(self.timestamp.isoformat() if self.timestamp else None)))
            writer.writerow(('recording_latitude', self._latitude))
            writer.writerow(('recording_longitude', self._longitude))
            writer.writerow(('recording_length', self.recording_length))
            writer.writerow(('recording_samplecount', len(self)))
            writer.writerow(('recording_spatialresolution', self.spatial_resolution))
            writer.writerow(('recording_overload', self.overload))
            writer.writerow(('recording_speed', self.speed))
            writer.writerow(('smp_serial', self.smp_serial))
            writer.writerow(('smp_firmware', self.smp_firmware))
            writer.writerow(('smp_maxlength', self.smp_length))
            writer.writerow(('smp_tipdiameter', self.smp_tipdiameter))
            writer.writerow(('smp_sensor_serial', self.sensor_serial))
            writer.writerow(('smp_sensor_sensitivity', self.sensor_sensitivity))
            writer.writerow(('smp_amplifier_serial', self.amplifier_serial))
            # Export markers
            for k, v in self.markers.items():
                writer.writerow(('marker_' + k, v))
            # Export pnt header entries
            if include_pnt_header:
                for header_id, (value, unit) in self._pnt_header.items():
                    writer.writerow(['pnt_' + header_id.name, str(value)])
        return file

    def export_derivatives(self, file=None, snowpack_only=True, window_size=windowing.DEFAULT_WINDOW, overlap_factor=windowing.DEFAULT_WINDOW_OVERLAP, precision=4):
        if file:
            file = pathlib.Path(file)
        else:
            file = self._pnt_file.with_name(self._pnt_file.stem + '_derivatives').with_suffix('.csv')

        samples = self.samples
        if snowpack_only:
            samples = self.samples_within_snowpack()

        log.info('Calculating derivatives by Löwe 2012')
        loewe2012_df = loewe2012.calc(samples, window_size, overlap_factor)

        log.info('Calculating derivatives by Proksch 2015')
        proksch_data = proksch2015.calc_from_loewe2012(loewe2012_df)
        log.info('Calculating derivatives by Calonne and Richter 2020')
        calonne_richter_data = calonne_richter2020.calc_from_loewe2012(loewe2012_df)

        derivatives = loewe2012_df.merge(proksch_data)
        derivatives = derivatives.merge(calonne_richter_data)

        log.info('Calculating derivatives by Calonne 2018')
        calonne_data = calonne2018.calc_from_loewe2012(loewe2012_df)

        derivatives = derivatives.merge(calonne_data)

        # Add units in label for export
        with_units = {
            'distance': 'distance [mm]',
            'force_median': 'force_median [N]',
            'L2012_lambda': 'L2012_lambda [1/mm]',
            'L2012_f0': 'L2012_f0 [N]',
            'L2012_delta': 'L2012_delta [mm]',
            'L2012_L': 'L2012_L [mm]',
            'P2015_ssa': 'P2015_ssa [m^2/m^3]',
            'P2015_density': 'P2015_density [kg/m^3]',
<<<<<<< HEAD
            'C2018_ssa': 'C2018_ssa [m^2/kg]',
            'C2018_density': 'C2018_density [kg/m^3]'
=======
            'CR2020_ssa': 'CR2020_ssa [m^2/m^3]',
            'CR2020_density': 'CR2020_density [kg/m^3]'
>>>>>>> d4180218
        }
        derivatives = derivatives.rename(columns=with_units)

        fmt = '%.{}f'.format(precision)
        derivatives.to_csv(file, header=True, index=False, float_format=fmt)
        return file

    def samples_within_distance(self, begin=None, end=None, relativize=False):
        """ Get samples within a certain distance, specified by parameters
        ``begin`` and ``end``

        Default value for both is ``None`` and results to returns values from
        beginning or to the end of the profile.

        Use parameter ``relativize`` in case you want to have the returned
        samples with distance values beginning from zero.

        :param begin: Start of distance of interest. Default is ``None``.
        :param end: End of distance of interest. Default is ``None``.
        :param relativize: When set to ``True``, the distance in the samples
               returned starts with 0.
        """

        # In case limits are None, use start begin or end of profile
        if begin is None:
            begin = self.samples.distance.iloc[0]
        if end is None:
            end = self.samples.distance.iloc[-1]

        # Flip range if necessary, so lower number is always first
        if begin >= end:
            end, begin = begin, end

        distance = self.samples.distance
        within = (distance >= begin) & (distance < end)
        samples = pd.DataFrame(self.samples[within])

        # Subtract offset to get relative distance
        if relativize:
            offset = samples.distance.iloc[0]
            samples.distance = samples.distance - offset

        return samples.reset_index(drop=True)

    def samples_within_snowpack(self, relativize=True):
        """ Returns samples within the snowpack, meaning between the values of
        marker "surface" and "ground". """
        s = self.marker('surface', fallback=self.samples.distance.iloc[0])
        g = self.marker('ground', fallback=self.samples.distance.iloc[-1])
        return self.samples_within_distance(s, g, relativize)

    def detect_surface(self):
        """ Convenience method to detect the surface. This also sets the marker
        called "surface". """
        surface = detection.detect_surface(self)
        self.set_marker('surface', surface)
        return surface

    def detect_ground(self):
        """ Convenience method to detect the ground. This also sets the marker
        called "surface". """
        ground = detection.detect_ground(self)
        self.set_marker('ground', ground)
        return ground<|MERGE_RESOLUTION|>--- conflicted
+++ resolved
@@ -14,11 +14,7 @@
 from . import detection
 from . import loewe2012
 from . import proksch2015
-<<<<<<< HEAD
-from . import calonne2018
-=======
 from . import calonne_richter2020
->>>>>>> d4180218
 from .pnt import Pnt
 
 log = logging.getLogger(__name__)
@@ -580,11 +576,6 @@
         derivatives = loewe2012_df.merge(proksch_data)
         derivatives = derivatives.merge(calonne_richter_data)
 
-        log.info('Calculating derivatives by Calonne 2018')
-        calonne_data = calonne2018.calc_from_loewe2012(loewe2012_df)
-
-        derivatives = derivatives.merge(calonne_data)
-
         # Add units in label for export
         with_units = {
             'distance': 'distance [mm]',
@@ -595,13 +586,8 @@
             'L2012_L': 'L2012_L [mm]',
             'P2015_ssa': 'P2015_ssa [m^2/m^3]',
             'P2015_density': 'P2015_density [kg/m^3]',
-<<<<<<< HEAD
-            'C2018_ssa': 'C2018_ssa [m^2/kg]',
-            'C2018_density': 'C2018_density [kg/m^3]'
-=======
-            'CR2020_ssa': 'CR2020_ssa [m^2/m^3]',
+            'CR2020_ssa': 'CR2020_ssa [m^2/kg]',
             'CR2020_density': 'CR2020_density [kg/m^3]'
->>>>>>> d4180218
         }
         derivatives = derivatives.rename(columns=with_units)
 
